Changelog from v3.0.1 and up. Prior changes don't have a changelog.

<<<<<<< HEAD
# v4.0.0

* `PersistentPubSubWithOpts` has been removed.

* Rename `Action`'s `Run` method to `Perform`.

* Remove usage of `xerrors` package.

* Remove `Conn`'s `Encode` and `Decode` methods, add `EncodeDecode` instead.

* Remove `CmdAction`.

* Implement `NewPipeliningConn`, remove implicit pipelining from `Pool`.

* Rename `resp.ErrDiscarded` to `resp.ErrConnUsable`, and change some of the
  semantics around using the error. A `resp.ErrConnUnusable` convenience
  function has been added as well.

* `resp.LenReader` now uses `int` instead of `int64` to signify length.

* Brand new `resp/resp3` package which implements the [RESP3][resp3] protocol.
  The new package features more consistent type mappings between go and redis
  and support for streaming types.

[resp3]: https://github.com/antirez/RESP3
=======
# v3.6.0

**New**

* Add `Typle` type, which makes unmarshaling `EXEC` and `EVAL` results easier.

* Add `PersistentPubSubErrCh`, so that asynchronous errors within
  `PersistentPubSub` can be exposed to the user.

* Add `FlatCmd` method to `EvalScript`.

* Add `StreamEntries` unmarshaler to make unmarshaling `XREAD` and `XREADGROUP`
  results easier.

**Fixes and Improvements**

* Fix wrapped errors not being handled correctly by `Cluster`. (PR #229)

* Fix `PersistentPubSub` deadlocking when a method was called after `Close`.
  (PR #230)

* Fix `StreamReader` not correctly handling the case of reading from multiple
  streams when one is empty. (PR #224)
>>>>>>> 8ade91cf

# v3.5.2

* Improve docs for `WithConn` and `PubSubConn`.

* Fix `PubSubConn`'s `Subscribe` and `PSubscribe` methods potentially mutating
  the passed in array of strings. (Issue #217)

* Fix `StreamEntry` not properly handling unmarshaling an entry with a nil
  fields array. (PR #218)
>>>>>>> master

# v3.5.1

* Add `EmptyArray` field to `MaybeNil`. (PR #211)

* Fix `Cluster` not properly re-initializing itself when the cluster goes
  completely down. (PR #209)

# v3.5.0

Huge thank you to @nussjustin for all the work he's been doing on this project,
this release is almost entirely his doing.

**New**

* Add support for `TYPE` option to `Scanner`. (PR #187)

* Add `Sentinel.DoSecondary` method. (PR #197)

* Add `DialAuthUser`, to support username+password authentication. (PR #195)

* Add `Cluster.DoSecondary` method. (PR #198)

**Fixes and Improvements**

* Fix pipeline behavior when a decode error is encountered. (PR #180)

* Fix `Reason` in `PoolConnClosed` in the case of the Pool being full. (PR #186)

* Refactor `PersistentPubSub` to be cleaner, fixing a panic in the process.
  (PR #185, Issue #184)

* Fix marshaling of nil pointers in structs. (PR #192)

* Wrap errors which get returned from pipeline decoding. (PR #191)

* Simplify and improve pipeline error handling. (PR #190)

* Dodge a `[]byte` allocation when in `StreamReader.Next`. (PR #196)

* Remove excess lock in Pool. (PR #202)


# v3.4.2

* Fix alignment for atomic values in structs (PR #171)

* Fix closing of sentinel instances while updating state (PR #173)

# v3.4.1

* Update xerrors package (PR #165)

* Have cluster Pools be closed outside of lock, to reduce contention during
  failover events (PR #168)

# v3.4.0

* Add `PersistentPubSubWithOpts` function, deprecating the old
  `PersistentPubSub` function. (PR #156)

* Make decode errors a bit more helpful. (PR #157)

* Refactor Pool to rely on its inner lock less, simplifying the code quite a bit
  and hopefully speeding up certain actions. (PR #160)

* Various documentation updates. (PR #138, Issue #162)

# v3.3.2

* Have `resp2.Error` match with a `resp.ErrDiscarded` when using `errors.As`.
  Fixes EVAL, among probably other problems. (PR #152)

# v3.3.1

* Use `xerrors` internally. (PR #113)

* Handle unmarshal errors better. Previously an unmarshaling error could leave
  the connection in an inconsistent state, because the full message wouldn't get
  completely read off the wire. After a lot of work, this has been fixed. (PR
  #127, #139, #145)

* Handle CLUSTERDOWN errors better. Upon seeing a CLUSTERDOWN, all commands will
  be delayed by a small amount of time. The delay will be stopped as soon as the
  first non-CLUSTERDOWN result is seen from the Cluster. The idea is that, if a
  failover happens, commands which are incoming will be paused long enough for
  the cluster to regain it sanity, thus minimizing the number of failed commands
  during the failover. (PR #137)

* Fix cluster redirect tracing. (PR #142)

# v3.3.0

**New**

* Add `trace` package with tracing callbacks for `Pool` and `Cluster`.
  (`Sentinel` coming soon!) (PR #100, PR #108, PR #111)

* Add `SentinelAddrs` method to `Sentinel` (PR #118)

* Add `DialUseTLS` option. (PR #104)

**Fixes and Improvements**

* Fix `NewSentinel` not handling URL AUTH parameters correctly (PR #120)

* Change `DefaultClientFunc`'s pool size from 20 to 4, on account of pipelining
  being enabled by default. (Issue #107)

* Reuse `reflect.Value` instances when unmarshaling into certain map types. (PR
  #96).

* Fix a panic in `FlatCmd`. (PR #97)

* Reuse field name `string` when unmarshaling into a struct. (PR #95)

* Reduce PubSub allocations significantly. (PR #92 + Issue #91)

* Reduce allocations in `Conn`. (PR #84)

# v3.2.3

* Optimize Scanner implementation.

* Fix bug with using types which implement resp.LenReader, encoding.TextMarshaler, and encoding.BinaryMarshaler. The encoder wasn't properly taking into account the interfaces when counting the number of elements in the message.

# v3.2.2

* Give Pool an ErrCh so that errors which happen internally may be reported to
  the user, if they care.

* Fix `PubSubConn`'s deadlock problems during Unsubscribe commands.

* Small speed optimizations in network protocol code.

# v3.2.1

* Move benchmarks to a submodule in order to clean up `go.mod` a bit.

# v3.2.0

* Add `StreamReader` type to make working with redis' new [Stream][stream]
  functionality easier.

* Make `Sentinel` properly respond to `Client` method calls. Previously it
  always created a new `Client` instance when a secondary was requested, now it
  keeps track of instances internally.

* Make default `Dial` call have a timeout for connect/read/write. At the same
  time, normalize default timeout values across the project.

* Implicitly pipeline commands in the default Pool implementation whenever
  possible. This gives a throughput increase of nearly 5x for a normal parallel
  workload.

[stream]: https://redis.io/topics/streams-intro

# v3.1.0

* Add support for marshaling/unmarshaling structs.

# v3.0.1

* Make `Stub` support `Pipeline` properly.<|MERGE_RESOLUTION|>--- conflicted
+++ resolved
@@ -1,6 +1,5 @@
 Changelog from v3.0.1 and up. Prior changes don't have a changelog.
 
-<<<<<<< HEAD
 # v4.0.0
 
 * `PersistentPubSubWithOpts` has been removed.
@@ -26,7 +25,7 @@
   and support for streaming types.
 
 [resp3]: https://github.com/antirez/RESP3
-=======
+
 # v3.6.0
 
 **New**
@@ -50,7 +49,6 @@
 
 * Fix `StreamReader` not correctly handling the case of reading from multiple
   streams when one is empty. (PR #224)
->>>>>>> 8ade91cf
 
 # v3.5.2
 
@@ -61,7 +59,6 @@
 
 * Fix `StreamEntry` not properly handling unmarshaling an entry with a nil
   fields array. (PR #218)
->>>>>>> master
 
 # v3.5.1
 
